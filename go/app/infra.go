--- conflicted
+++ resolved
@@ -64,7 +64,7 @@
 
 // Insert inserts an item into the repository.
 func (i *itemRepository) Insert(ctx context.Context, item *Item) error {
-<<<<<<< HEAD
+
 	//insert item struct to database
 	query := "INSERT INTO items (name, category, image_name) VALUES (?, ?, ?)"
 	result, err := i.db.ExecContext(ctx, query, item.Name, item.Category, item.Image)
@@ -77,9 +77,6 @@
 		return fmt.Errorf("failed to get last insert id: %w", err)
 	}
 	item.ID = int(id)
-=======
-	// STEP 4-2: add an implementation to store an item
->>>>>>> eeac2f28
 
 	return nil
 }
