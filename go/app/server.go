package app

import (
	"context"
	"crypto/sha256"
	"database/sql"
	"encoding/hex" //Hexadecimal
	"encoding/json"
	"errors"
	"fmt"
	"io"
	"log"
	"log/slog"
	"net/http"
	"os"
	"path/filepath"
	"strconv"
	"strings"

	_ "github.com/mattn/go-sqlite3"
	"github.com/rs/cors"
)

type Server struct {
	Port         string // Port is the port number to listen on.
	ImageDirPath string // ImageDirPath is the path to the directory storing images.
	DB           *sql.DB
}

// Run is a method to start the server.
// This method returns 0 if the server started successfully, and 1 otherwise.
func (s Server) Run() int {
	// set up logger
	logger := slog.New(slog.NewJSONHandler(os.Stderr, &slog.HandlerOptions{Level: slog.LevelDebug}))
	slog.SetDefault(logger)

	// set up CORS settings
	frontURL, found := os.LookupEnv("FRONT_URL")
	if !found {
		frontURL = "http://localhost:3000"
	}

	// STEP 5-1: set up the database connection
	db, err := sql.Open("sqlite3", "./db/items.db")
	if err != nil {
		slog.Error("failed to open database: ", "error", err)
		return 1
	}
	s.DB = db

	repo, err := NewItemRepository()
	if err != nil {
		slog.Error("failed to create item repository: ", "error", err)
		return 1
	}

	// set up handlers
	h := &Handlers{imgDirPath: s.ImageDirPath, db: db, repo: repo}

	// set up routes
	mux := http.NewServeMux()
	mux.HandleFunc("POST /items", h.AddItem)
	mux.HandleFunc("GET /images/{filename}", h.GetImage)
	mux.HandleFunc("GET /items/{id}", h.GetItem)
	mux.HandleFunc("GET /items", h.GetAllItems)
	mux.HandleFunc("GET /search", h.Getkeyword)

	c := cors.New(cors.Options{
		AllowedOrigins:   []string{frontURL},
		AllowedMethods:   []string{"GET", "HEAD", "POST", "OPTIONS"},
		AllowedHeaders:   []string{"*"},
		AllowCredentials: true,
	})

	slog.Info("http server started on", "port", s.Port)
	err = http.ListenAndServe(":"+s.Port, c.Handler(simpleLoggerMiddleware(mux)))
	if err != nil {
		slog.Error("failed to start server: ", "error", err)
		return 1
	}

	return 0
}

type Handlers struct {
	imgDirPath string  // imgDirPath is the path to the directory storing images.
	db         *sql.DB //define struct of db
	repo       ItemRepository
}
type HelloResponse struct {
	Message string `json:"message"`
}

type AddItemRequest struct {
	Name     string `form:"name"`
	Category string `form:"category"`
	Image    []byte `form:"image"`
}

type AddItemResponse struct {
	Message string `json:"message"`
}

func (s *Handlers) Hello(w http.ResponseWriter, r *http.Request) {
	resp := HelloResponse{Message: "Hello, world!"}
	err := json.NewEncoder(w).Encode(resp)
	if err != nil {
		http.Error(w, err.Error(), http.StatusInternalServerError)
		return
	}
}

// parseAddItemRequest parses and validates the request to add an item.
func parseAddItemRequest(r *http.Request) (*AddItemRequest, error) {
	req := &AddItemRequest{
		Name:     r.FormValue("name"),
		Category: r.FormValue("category"),
	}

	// get the image file
	imageFile, _, err := r.FormFile("image")
	if err != nil {
		if errors.Is(err, http.ErrMissingFile) {
			req.Image = nil
		} else {
			return nil, errors.New("failed to get image file")
		}
	} else {
		defer imageFile.Close()
		imageData, err := io.ReadAll(imageFile)
		if err != nil {
			return nil, errors.New("failed to read image file")
		}
		req.Image = imageData
	}

	// validate the request
	if req.Name == "" {
		return nil, errors.New("name is required")
	}
	if req.Category == "" {
		return nil, errors.New("category is required")
	}
	return req, nil
}

// AddItem is a handler to add a new item for POST /items .
func (s *Handlers) AddItem(w http.ResponseWriter, r *http.Request) {
	req, err := parseAddItemRequest(r)
	if err != nil {
		http.Error(w, err.Error(), http.StatusBadRequest)
		return
	}

	//save image
	var fileName string
	if req.Image != nil {
		storedFileName, err := s.storeImage(req.Image)
		if err != nil {
			slog.Error("failed to store image: ", "error", err)
			http.Error(w, err.Error(), http.StatusInternalServerError)
			return
		}
		fileName = storedFileName
	} else {
		fileName = "default.jpg"
	}

	item := &Item{
		Name:     req.Name,
		Category: req.Category,
		Image:    fileName,
	}

<<<<<<< HEAD
	insertedItem, err := s.repo.AddItem(r.Context(), item)
=======
	// STEP 4-2: add an implementation to store an item
	err = s.itemRepo.Insert(ctx, item)
>>>>>>> eeac2f28
	if err != nil {
		http.Error(w, "Database error", http.StatusInternalServerError)
		log.Println("Database error: ", err)
		return
	}

	log.Printf("insertedItem: %+v\n", insertedItem)

	// return response
	response := map[string]interface{}{
		"id":       insertedItem.ID,
		"name":     insertedItem.Name,
		"category": insertedItem.Category,
		"image":    insertedItem.Image,
	}

	// return JSON response
	w.Header().Set("Content-Type", "application/json")
	if err := json.NewEncoder(w).Encode(response); err != nil {
		http.Error(w, "Failed to encode JSON", http.StatusInternalServerError)
		log.Println("failed to encode JSON: ", err)
		return
	}
	log.Printf("response: %+v\n", response)

	// debug
	file, err := os.Create("response.json")
	if err != nil {
		log.Printf("failed to create response.json: %v\n", err)
	} else {
		defer file.Close()
		encoder := json.NewEncoder(file)
		encoder.SetIndent("", "  ")
		if err := encoder.Encode(response); err != nil {
			log.Printf("failed to write response.json: %v\n", err)
		}
	}
}

func (s *Handlers) GetItem(w http.ResponseWriter, r *http.Request) {
	// get id from URL
	id, err := strconv.Atoi(strings.TrimPrefix(r.URL.Path, "/items/"))
	if err != nil {
		http.Error(w, "Invalid item ID", http.StatusBadRequest)
		return
	}

	// call GetItemByID on infra.go
	item, err := s.repo.GetItemByID(context.Background(), id)
	if err != nil {
		http.Error(w, "Database error", http.StatusInternalServerError)
		log.Println("Database error:", err)
		return
	}
	// if there are no matching items
	if item == nil {
		http.Error(w, "Item not found", http.StatusNotFound)
		return
	}

	//  return JSON response
	if err := json.NewEncoder(w).Encode(item); err != nil {
		http.Error(w, "Failed to encode JSON", http.StatusInternalServerError)
		log.Println("failed to encode JSON: ", err)
		return
	}

}

func (s *Handlers) GetAllItems(w http.ResponseWriter, r *http.Request) {
	// call getAll function on infra.go
	items, err := s.repo.GetAll(r.Context())
	if err != nil {
		http.Error(w, "Database error", http.StatusInternalServerError)
		log.Println("Database error:", err)
		return
	}

	// return JSON response
	w.Header().Set("Content-Type", "application/json")
	if err := json.NewEncoder(w).Encode(items); err != nil {
		http.Error(w, "Failed to encode JSON", http.StatusInternalServerError)
		log.Println("Failed to encode JSON:", err)
		return
	}
}

func (s *Handlers) Getkeyword(w http.ResponseWriter, r *http.Request) {
	//get keyword from query parameter
	keyword := r.URL.Query().Get("keyword")
	if keyword == "" {
		http.Error(w, "keyword parameter is required", http.StatusBadRequest)
		return
	}
	//call Getkeyword func from infra.go
	items, err := s.repo.GetKeyword(context.Background(), keyword)
	if err != nil {
		http.Error(w, "Database error", http.StatusInternalServerError)
		log.Println("Database error", err)
		return
	}

	w.Header().Set("Content-Type", "application/json")
	if err := json.NewEncoder(w).Encode(items); err != nil {
		http.Error(w, "Failed to encode JSON", http.StatusInternalServerError)
		log.Println("Failed to encode JSON:", err)
		return
	}

}

// no change in step5 from now on

// storeImage stores an image and returns the file path and an error if any.
// this method calculates the hash sum of the image as a file name to avoid the duplication of a same file
// and stores it in the image directory.
func (s *Handlers) storeImage(image []byte) (filePath string, err error) {
	hash := sha256.Sum256(image)
	hashStr := hex.EncodeToString(hash[:])
	fileName := hashStr + ".jpg"                     // - calc hash sum
	filePath = filepath.Join(s.imgDirPath, fileName) // - build image file path

	if _, err := os.Stat(filePath); err == nil {
		return fileName, nil //if the file already exists, just return file
	} else if !errors.Is(err, os.ErrNotExist) {
		return "", fmt.Errorf("failed to check image file existence: %w", err)
	}

	if err := os.MkdirAll(s.imgDirPath, 0755); err != nil {
		return "", fmt.Errorf("failed to create image directory: %w", err)
	}

	err = os.WriteFile(filePath, image, 0644)
	if err != nil {
		return "", fmt.Errorf("failed to save image: %w", err)
	}

	return fileName, nil // - return the image file path
}

type GetImageRequest struct {
	FileName string // path value
}

// parseGetImageRequest parses and validates the request to get an image.
func parseGetImageRequest(r *http.Request) (*GetImageRequest, error) {
	req := &GetImageRequest{
		FileName: r.PathValue("filename"), // from path parameter
	}

	// validate the request
	if req.FileName == "" {
		return nil, errors.New("filename is required")
	}

	return req, nil
}

// GetImage is a handler to return an image for GET /images/{filename} .
// If the specified image is not found, it returns the default image.
func (s *Handlers) GetImage(w http.ResponseWriter, r *http.Request) {
	req, err := parseGetImageRequest(r)
	if err != nil {
		slog.Warn("failed to parse get image request: ", "error", err)
		http.Error(w, err.Error(), http.StatusBadRequest)
		return
	}

	imgPath, err := s.buildImagePath(req.FileName)
	if err != nil {
		if errors.Is(err, errImageNotFound) {
			slog.Warn("image not found", "filename", req.FileName)
			http.Error(w, fmt.Sprintf("Image not found: %s", req.FileName), http.StatusNotFound)
			return
		}

		slog.Warn("failed to build image path: ", "error", err)
		http.Error(w, err.Error(), http.StatusBadRequest)
		return
	}

	slog.Info("returned image", "path", imgPath)
	http.ServeFile(w, r, imgPath)
}

// buildImagePath builds the image path and validates it.
func (s *Handlers) buildImagePath(imageFileName string) (string, error) {
	imgPath := filepath.Join(s.imgDirPath, filepath.Clean(imageFileName))

	// to prevent directory traversal attacks
	rel, err := filepath.Rel(s.imgDirPath, imgPath)
	if err != nil || strings.HasPrefix(rel, "..") {
		return "", fmt.Errorf("invalid image path: %s", imgPath)
	}

	// validate the image suffix
	if !strings.HasSuffix(imgPath, ".jpg") && !strings.HasSuffix(imgPath, ".jpeg") {
		return "", fmt.Errorf("image path does not end with .jpg or .jpeg: %s", imgPath)
	}

	// check if the image exists
	_, err = os.Stat(imgPath)
	if err != nil {
		return imgPath, errImageNotFound
	}

	return imgPath, nil
}<|MERGE_RESOLUTION|>--- conflicted
+++ resolved
@@ -172,12 +172,8 @@
 		Image:    fileName,
 	}
 
-<<<<<<< HEAD
 	insertedItem, err := s.repo.AddItem(r.Context(), item)
-=======
-	// STEP 4-2: add an implementation to store an item
-	err = s.itemRepo.Insert(ctx, item)
->>>>>>> eeac2f28
+
 	if err != nil {
 		http.Error(w, "Database error", http.StatusInternalServerError)
 		log.Println("Database error: ", err)
